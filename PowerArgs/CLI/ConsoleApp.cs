--- conflicted
+++ resolved
@@ -8,17 +8,14 @@
     // 
     // Theme should be observable and should result in a Paint when changed.  Controls might need to react as well.
     // Do another refactoring and functionality pass on data sources and caching.  It't not ready. 
-<<<<<<< HEAD
     // Consider removing the ambient lifetime concept.  I thin the convenience might not outweight the potential confusion. 
     // Samples for different data sources (e.g. An azure table, a file system)      // Lots of testing
-=======
     // Samples for different data sources (e.g. An azure table, a file system)   
     // Hook up the filter debouncer for the grid.  
     // Hook up the 'latest response' debouncer for the grid 
     // Finish converting events and property changed handlers to Events (with a capital E)   
     // Lots of testing
     // Get rid of that time profiler experiment
->>>>>>> c985878d
     // Final code review and documentation
 
     /// <summary>
